--- conflicted
+++ resolved
@@ -87,15 +87,13 @@
 
 Refer to the [official documentation](https://docs.github.com/en/migrations/using-github-enterprise-importer/migrating-repositories-with-github-enterprise-importer/migrating-repositories-from-bitbucket-server-to-github-enterprise-cloud) for more details.
 
-<<<<<<< HEAD
 ### Skipping version checks
 
 When the CLIs are launched, they perform a check to ensure that the latest version is being used and will display a warning message if this is not the case. However, if you wish to skip this check, you can do so by setting the `GEI_SKIP_VERSION_CHECK` environment variable to true. This will prevent the CLIs from checking for the latest version on startup and displaying a warning message.
-=======
+
 ### Skipping GitHub status checks
 
 When the CLI is launched, it logs a warning if there are any ongoing [GitHub incidents](https://www.githubstatus.com/) that might affect your use of the CLI. You can skip this check by setting the `GEI_SKIP_STATUS_CHECK` environment variable to `true`. 
->>>>>>> 98a4dd93
 
 ## Contributions
 
