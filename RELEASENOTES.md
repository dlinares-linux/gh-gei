--- conflicted
+++ resolved
@@ -1,6 +1,4 @@
-<<<<<<< HEAD
-- Include the `databaseId` (GUID) in the verbose logs when starting a migration
-=======
+
 - Removed ability to use `gh gei` to migrate from ADO -> GH. You must use `gh ado2gh` to do this now. This was long since obsolete, but was still available via hidden args - which have now been removed.
 - Add `bbs2gh inventory-report` command to write data available for migrations in CSV form
->>>>>>> 083bbbf4
+- Include the `databaseId` (GUID) in the verbose logs when starting a migration