<<<<<<< HEAD
- Improve log sanitization to also remove secret values that have been URL encoded
- Warn when the `--ssh-port` argument for `bbs2gh migrate-repo` and `bbs2gh generate-script` is set to the default port for Git operations
- Add `bbs2gh inventory-report` command which generates CSV reports of all the projects and repos it can access, along with extra information that can be useful when planning a large migration (repo count, PR count per repo, last commit date, if repo is archived, and repo size)
=======
>>>>>>> 3267b0ae
<|MERGE_RESOLUTION|>--- conflicted
+++ resolved
@@ -1,6 +1 @@
-<<<<<<< HEAD
-- Improve log sanitization to also remove secret values that have been URL encoded
-- Warn when the `--ssh-port` argument for `bbs2gh migrate-repo` and `bbs2gh generate-script` is set to the default port for Git operations
-- Add `bbs2gh inventory-report` command which generates CSV reports of all the projects and repos it can access, along with extra information that can be useful when planning a large migration (repo count, PR count per repo, last commit date, if repo is archived, and repo size)
-=======
->>>>>>> 3267b0ae
+- Add `bbs2gh inventory-report` command which generates CSV reports of all the projects and repos it can access, along with extra information that can be useful when planning a large migration (repo count, PR count per repo, last commit date, if repo is archived, and repo size)