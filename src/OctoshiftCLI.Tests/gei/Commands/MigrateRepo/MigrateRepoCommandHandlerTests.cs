--- conflicted
+++ resolved
@@ -231,25 +231,8 @@
 
             _mockTargetGithubApi.Setup(x => x.GetOrganizationId(TARGET_ORG).Result).Returns(githubOrgId);
             _mockTargetGithubApi
-<<<<<<< HEAD
-                .Setup(x => x.StartMigration(
-                    migrationSourceId,
-                    adoRepoUrl,
-                    githubOrgId,
-                    TARGET_REPO,
-                    sourceAdoPat,
-                    targetGithubPat,
-                    null,
-                    null,
-                    false,
-                    null,
-                    false).Result)
-                .Returns(migrationId);
-            _mockTargetGithubApi.Setup(x => x.GetMigration(migrationId).Result).Returns((State: RepositoryMigrationStatus.Succeeded, TARGET_REPO, 0, null, null));
-=======
                 .Setup(x => x.CreateGhecMigrationSource(githubOrgId).Result)
                 .Throws(new OctoshiftCliException("monalisa does not have the correct permissions to execute `CreateMigrationSource`"));
->>>>>>> 8520356a
 
             _mockEnvironmentVariableProvider.Setup(m => m.SourceGithubPersonalAccessToken(It.IsAny<bool>())).Returns(sourceGithubPat);
             _mockEnvironmentVariableProvider.Setup(m => m.TargetGithubPersonalAccessToken(It.IsAny<bool>())).Returns(targetGithubPat);
@@ -303,12 +286,8 @@
                     null,
                     false).Result)
                 .Returns(migrationId);
-<<<<<<< HEAD
             _mockTargetGithubApi.Setup(x => x.GetMigration(migrationId).Result).Returns((State: RepositoryMigrationStatus.Succeeded, TARGET_REPO, 0, null, null));
-=======
-            _mockTargetGithubApi.Setup(x => x.GetMigration(migrationId).Result).Returns((State: RepositoryMigrationStatus.Succeeded, TARGET_REPO, null, null));
             _mockTargetGithubApi.Setup(x => x.DoesOrgExist(TARGET_ORG).Result).Returns(true);
->>>>>>> 8520356a
 
             _mockSourceGithubApi.Setup(x => x.StartGitArchiveGeneration(SOURCE_ORG, SOURCE_REPO).Result).Returns(gitArchiveId);
             _mockSourceGithubApi.Setup(x => x.StartMetadataArchiveGeneration(SOURCE_ORG, SOURCE_REPO, false, false).Result).Returns(metadataArchiveId);
@@ -1322,98 +1301,6 @@
         }
 
         [Fact]
-<<<<<<< HEAD
-        public async Task Ghes_When_Aws_Bucket_Name_Is_Provided_And_Can_Fallback_To_Aws_Access_Key_Environment_Variable_Does_Not_Throw()
-        {
-            var githubOrgId = Guid.NewGuid().ToString();
-            var migrationSourceId = Guid.NewGuid().ToString();
-            var sourceGithubPat = Guid.NewGuid().ToString();
-            var targetGithubPat = Guid.NewGuid().ToString();
-            var githubRepoUrl = $"https://myghes/{SOURCE_ORG}/{SOURCE_REPO}";
-            var migrationId = Guid.NewGuid().ToString();
-            var gitArchiveId = 1;
-            var metadataArchiveId = 2;
-
-            var gitArchiveUrl = $"https://example.com/{gitArchiveId}";
-            var metadataArchiveUrl = $"https://example.com/{metadataArchiveId}";
-            var gitArchiveContent = new byte[] { 1, 2, 3, 4, 5 };
-            var metadataArchiveContent = new byte[] { 6, 7, 8, 9, 10 };
-
-            var archiveUrl = $"https://s3.amazonaws.com/{AWS_BUCKET_NAME}/archive.tar";
-
-            _mockTargetGithubApi.Setup(x => x.GetOrganizationId(TARGET_ORG).Result).Returns(githubOrgId);
-            _mockTargetGithubApi.Setup(x => x.CreateGhecMigrationSource(githubOrgId).Result).Returns(migrationSourceId);
-            _mockTargetGithubApi
-                .Setup(x => x.StartMigration(
-                    migrationSourceId,
-                    githubRepoUrl,
-                    githubOrgId,
-                    TARGET_REPO,
-                    sourceGithubPat,
-                    targetGithubPat,
-                    archiveUrl,
-                    archiveUrl,
-                    false,
-                    null,
-                    false).Result)
-                .Returns(migrationId);
-            _mockTargetGithubApi.Setup(x => x.GetMigration(migrationId).Result).Returns((State: RepositoryMigrationStatus.Succeeded, TARGET_REPO, 0, "", ""));
-            _mockTargetGithubApi.Setup(x => x.DoesOrgExist(TARGET_ORG).Result).Returns(true);
-
-            _mockSourceGithubApi.Setup(x => x.StartGitArchiveGeneration(SOURCE_ORG, SOURCE_REPO).Result).Returns(gitArchiveId);
-            _mockSourceGithubApi.Setup(x => x.StartMetadataArchiveGeneration(SOURCE_ORG, SOURCE_REPO, false, false).Result).Returns(metadataArchiveId);
-            _mockSourceGithubApi.Setup(x => x.GetArchiveMigrationStatus(SOURCE_ORG, gitArchiveId).Result).Returns(ArchiveMigrationStatus.Exported);
-            _mockSourceGithubApi.Setup(x => x.GetArchiveMigrationStatus(SOURCE_ORG, metadataArchiveId).Result).Returns(ArchiveMigrationStatus.Exported);
-            _mockSourceGithubApi.Setup(x => x.GetArchiveMigrationUrl(SOURCE_ORG, gitArchiveId).Result).Returns(gitArchiveUrl);
-            _mockSourceGithubApi.Setup(x => x.GetArchiveMigrationUrl(SOURCE_ORG, metadataArchiveId).Result).Returns(metadataArchiveUrl);
-
-            _mockHttpDownloadService.Setup(x => x.DownloadToBytes(gitArchiveUrl).Result).Returns(gitArchiveContent);
-            _mockHttpDownloadService.Setup(x => x.DownloadToBytes(metadataArchiveUrl).Result).Returns(metadataArchiveContent);
-
-            _mockEnvironmentVariableProvider.Setup(m => m.SourceGithubPersonalAccessToken(It.IsAny<bool>())).Returns(sourceGithubPat);
-            _mockEnvironmentVariableProvider.Setup(m => m.TargetGithubPersonalAccessToken(It.IsAny<bool>())).Returns(targetGithubPat);
-#pragma warning disable CS0618
-            _mockEnvironmentVariableProvider.Setup(m => m.AwsAccessKey(false)).Returns(AWS_ACCESS_KEY);
-#pragma warning restore CS0618
-
-            _mockAwsApi.Setup(m => m.UploadToBucket(AWS_BUCKET_NAME, It.IsAny<Stream>(), It.IsAny<string>())).ReturnsAsync(archiveUrl);
-
-            _mockGhesVersionChecker.Setup(m => m.AreBlobCredentialsRequired(GHES_API_URL)).ReturnsAsync(true);
-
-            var handler = new MigrateRepoCommandHandler(
-                _mockOctoLogger.Object,
-                _mockSourceGithubApi.Object,
-                _mockTargetGithubApi.Object,
-                _mockEnvironmentVariableProvider.Object,
-                _mockAzureApi.Object,
-                _mockAwsApi.Object,
-                _mockHttpDownloadService.Object,
-                _mockFileSystemProvider.Object,
-                _mockGhesVersionChecker.Object,
-                _retryPolicy,
-                _warningsCountLogger);
-
-            // Act, Assert
-            var args = new MigrateRepoCommandArgs
-            {
-                GithubSourceOrg = SOURCE_ORG,
-                SourceRepo = SOURCE_REPO,
-                GithubTargetOrg = TARGET_ORG,
-                TargetRepo = TARGET_REPO,
-                TargetApiUrl = TARGET_API_URL,
-                GhesApiUrl = GHES_API_URL,
-                AwsBucketName = AWS_BUCKET_NAME,
-                AwsSecretKey = AWS_SECRET_ACCESS_KEY,
-                Wait = true
-            };
-            await handler.Invoking(async x => await x.Handle(args)).Should().NotThrowAsync();
-
-            _mockOctoLogger.Verify(m => m.LogWarning(It.Is<string>(msg => msg.Contains("AWS_ACCESS_KEY"))));
-        }
-
-        [Fact]
-=======
->>>>>>> 8520356a
         public async Task Ghes_When_Aws_Bucket_Name_Is_Provided_But_No_Aws_Secret_Key_Throws()
         {
             _mockGhesVersionChecker.Setup(m => m.AreBlobCredentialsRequired(GHES_API_URL)).ReturnsAsync(true);
@@ -1434,100 +1321,7 @@
         }
 
         [Fact]
-<<<<<<< HEAD
-        public async Task Ghes_When_Aws_Bucket_Name_Is_Provided_And_Can_Fallback_To_Aws_Secret_Key_Environment_Variable_Does_Not_Throw()
-        {
-            var githubOrgId = Guid.NewGuid().ToString();
-            var migrationSourceId = Guid.NewGuid().ToString();
-            var sourceGithubPat = Guid.NewGuid().ToString();
-            var targetGithubPat = Guid.NewGuid().ToString();
-            var githubRepoUrl = $"https://myghes/{SOURCE_ORG}/{SOURCE_REPO}";
-            var migrationId = Guid.NewGuid().ToString();
-            var gitArchiveId = 1;
-            var metadataArchiveId = 2;
-
-            var gitArchiveUrl = $"https://example.com/{gitArchiveId}";
-            var metadataArchiveUrl = $"https://example.com/{metadataArchiveId}";
-            var gitArchiveContent = new byte[] { 1, 2, 3, 4, 5 };
-            var metadataArchiveContent = new byte[] { 6, 7, 8, 9, 10 };
-
-            var archiveUrl = $"https://s3.amazonaws.com/{AWS_BUCKET_NAME}/archive.tar";
-
-            _mockTargetGithubApi.Setup(x => x.GetOrganizationId(TARGET_ORG).Result).Returns(githubOrgId);
-            _mockTargetGithubApi.Setup(x => x.CreateGhecMigrationSource(githubOrgId).Result).Returns(migrationSourceId);
-            _mockTargetGithubApi
-                .Setup(x => x.StartMigration(
-                    migrationSourceId,
-                    githubRepoUrl,
-                    githubOrgId,
-                    TARGET_REPO,
-                    sourceGithubPat,
-                    targetGithubPat,
-                    archiveUrl,
-                    archiveUrl,
-                    false,
-                    null,
-                    false).Result)
-                .Returns(migrationId);
-            _mockTargetGithubApi.Setup(x => x.GetMigration(migrationId).Result).Returns((State: RepositoryMigrationStatus.Succeeded, TARGET_REPO, 0, "", ""));
-            _mockTargetGithubApi.Setup(x => x.DoesOrgExist(TARGET_ORG).Result).Returns(true);
-
-            _mockSourceGithubApi.Setup(x => x.StartGitArchiveGeneration(SOURCE_ORG, SOURCE_REPO).Result).Returns(gitArchiveId);
-            _mockSourceGithubApi.Setup(x => x.StartMetadataArchiveGeneration(SOURCE_ORG, SOURCE_REPO, false, false).Result).Returns(metadataArchiveId);
-            _mockSourceGithubApi.Setup(x => x.GetArchiveMigrationStatus(SOURCE_ORG, gitArchiveId).Result).Returns(ArchiveMigrationStatus.Exported);
-            _mockSourceGithubApi.Setup(x => x.GetArchiveMigrationStatus(SOURCE_ORG, metadataArchiveId).Result).Returns(ArchiveMigrationStatus.Exported);
-            _mockSourceGithubApi.Setup(x => x.GetArchiveMigrationUrl(SOURCE_ORG, gitArchiveId).Result).Returns(gitArchiveUrl);
-            _mockSourceGithubApi.Setup(x => x.GetArchiveMigrationUrl(SOURCE_ORG, metadataArchiveId).Result).Returns(metadataArchiveUrl);
-
-            _mockHttpDownloadService.Setup(x => x.DownloadToBytes(gitArchiveUrl).Result).Returns(gitArchiveContent);
-            _mockHttpDownloadService.Setup(x => x.DownloadToBytes(metadataArchiveUrl).Result).Returns(metadataArchiveContent);
-
-            _mockEnvironmentVariableProvider.Setup(m => m.SourceGithubPersonalAccessToken(It.IsAny<bool>())).Returns(sourceGithubPat);
-            _mockEnvironmentVariableProvider.Setup(m => m.TargetGithubPersonalAccessToken(It.IsAny<bool>())).Returns(targetGithubPat);
-#pragma warning disable CS0618
-            _mockEnvironmentVariableProvider.Setup(m => m.AwsSecretKey(false)).Returns(AWS_SECRET_KEY);
-#pragma warning restore CS0618
-
-            _mockAwsApi.Setup(m => m.UploadToBucket(AWS_BUCKET_NAME, It.IsAny<Stream>(), It.IsAny<string>())).ReturnsAsync(archiveUrl);
-
-            _mockGhesVersionChecker.Setup(m => m.AreBlobCredentialsRequired(GHES_API_URL)).ReturnsAsync(true);
-
-            var handler = new MigrateRepoCommandHandler(
-                _mockOctoLogger.Object,
-                _mockSourceGithubApi.Object,
-                _mockTargetGithubApi.Object,
-                _mockEnvironmentVariableProvider.Object,
-                _mockAzureApi.Object,
-                _mockAwsApi.Object,
-                _mockHttpDownloadService.Object,
-                _mockFileSystemProvider.Object,
-                _mockGhesVersionChecker.Object,
-                _retryPolicy,
-                _warningsCountLogger);
-
-            // Act, Assert
-            var args = new MigrateRepoCommandArgs
-            {
-                GithubSourceOrg = SOURCE_ORG,
-                SourceRepo = SOURCE_REPO,
-                GithubTargetOrg = TARGET_ORG,
-                TargetRepo = TARGET_REPO,
-                TargetApiUrl = TARGET_API_URL,
-                GhesApiUrl = GHES_API_URL,
-                AwsBucketName = AWS_BUCKET_NAME,
-                AwsAccessKey = AWS_ACCESS_KEY,
-                Wait = true
-            };
-            await handler.Invoking(async x => await x.Handle(args)).Should().NotThrowAsync();
-
-            _mockOctoLogger.Verify(m => m.LogWarning(It.Is<string>(msg => msg.Contains("AWS_SECRET_KEY"))));
-        }
-
-        [Fact]
-        public async Task Ghes_When_Aws_Session_Token_Is_Provided_But_No_Aws_Region_Throws()
-=======
         public async Task Ghes_When_Aws_Bucket_Name_Is_Provided_But_No_Aws_Region_Throws()
->>>>>>> 8520356a
         {
             _mockGhesVersionChecker.Setup(m => m.AreBlobCredentialsRequired(GHES_API_URL)).ReturnsAsync(true);
 
