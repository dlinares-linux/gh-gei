﻿using OctoshiftCLI.Services;

namespace OctoshiftCLI.Commands.ReclaimMannequin;

public class ReclaimMannequinCommandArgs : CommandArgs
{
    public string GithubOrg { get; set; }
    public string Csv { get; set; }
    public string MannequinUser { get; set; }
    public string MannequinId { get; set; }
    public string TargetUser { get; set; }
    public bool Force { get; set; }
    [Secret]
    public string GithubPat { get; set; }
<<<<<<< HEAD
    public bool SkipInvitation { get; set; }
    public bool Verbose { get; set; }
=======

    public override void Validate(OctoLogger log)
    {
        if (string.IsNullOrEmpty(Csv) && (string.IsNullOrEmpty(MannequinUser) || string.IsNullOrEmpty(TargetUser)))
        {
            throw new OctoshiftCliException($"Either --csv or --mannequin-user and --target-user must be specified");
        }
    }
>>>>>>> 06fa26b4
}<|MERGE_RESOLUTION|>--- conflicted
+++ resolved
@@ -12,10 +12,7 @@
     public bool Force { get; set; }
     [Secret]
     public string GithubPat { get; set; }
-<<<<<<< HEAD
     public bool SkipInvitation { get; set; }
-    public bool Verbose { get; set; }
-=======
 
     public override void Validate(OctoLogger log)
     {
@@ -24,5 +21,4 @@
             throw new OctoshiftCliException($"Either --csv or --mannequin-user and --target-user must be specified");
         }
     }
->>>>>>> 06fa26b4
 }